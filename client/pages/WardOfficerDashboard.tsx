--- conflicted
+++ resolved
@@ -1,17 +1,5 @@
-<<<<<<< HEAD
-import React, { useEffect, useState } from "react";
-import { Link } from "react-router-dom";
-import { useAppSelector } from "../store/hooks";
-import {
-  useGetComplaintsQuery,
-  useUpdateComplaintMutation,
-  useAssignComplaintMutation,
-  useGetComplaintStatisticsQuery,
-} from "../store/api/complaintsApi";
-=======
 import React, { useState } from "react";
 import { useAppSelector } from "../store/hooks";
->>>>>>> 0f4d1b38
 import {
   Card,
   CardContent,
@@ -29,7 +17,6 @@
   const { user } = useAppSelector((state) => state.auth);
   const { translations } = useAppSelector((state) => state.language);
 
-<<<<<<< HEAD
   // Fetch complaints for the ward officer's ward
   const {
     data: complaintsResponse,
@@ -53,66 +40,6 @@
   const [updateComplaint] = useUpdateComplaintMutation();
   const [assignComplaintMutation] = useAssignComplaintMutation();
 
-  const [dashboardStats, setDashboardStats] = useState({
-    totalAssigned: 0,
-    pending: 0,
-    inProgress: 0,
-    overdue: 0,
-    resolved: 0,
-    slaCompliance: 85,
-    avgResolutionTime: 2.8,
-  });
-
-  // Data fetching is handled by RTK Query hooks automatically
-
-  useEffect(() => {
-    // Filter complaints for this ward officer
-    const wardComplaints = complaints.filter(
-      (c) => c.assignedToId === user?.id || c.wardId === user?.wardId,
-    );
-
-    const totalAssigned = wardComplaints.length;
-    const pending = wardComplaints.filter(
-      (c) => c.status === "REGISTERED",
-    ).length;
-    const inProgress = wardComplaints.filter(
-      (c) => c.status === "IN_PROGRESS",
-    ).length;
-    const resolved = wardComplaints.filter(
-      (c) => c.status === "RESOLVED",
-    ).length;
-    const overdue = wardComplaints.filter((c) => {
-      if (!c.deadline) return false;
-      return new Date(c.deadline) < new Date() && c.status !== "RESOLVED";
-    }).length;
-
-    setDashboardStats({
-      totalAssigned,
-      pending,
-      inProgress,
-      overdue,
-      resolved,
-      slaCompliance: 85, // Mock calculation
-      avgResolutionTime: 2.8, // Mock calculation
-    });
-  }, [complaints, user]);
-
-  const getStatusColor = (status: string) => {
-    switch (status) {
-      case "REGISTERED":
-        return "bg-yellow-100 text-yellow-800";
-      case "ASSIGNED":
-        return "bg-blue-100 text-blue-800";
-      case "IN_PROGRESS":
-        return "bg-orange-100 text-orange-800";
-      case "RESOLVED":
-        return "bg-green-100 text-green-800";
-      case "CLOSED":
-        return "bg-gray-100 text-gray-800";
-      default:
-        return "bg-gray-100 text-gray-800";
-    }
-=======
   // Simple static data
   const [activeFilter, setActiveFilter] = useState<string>("all");
   
@@ -121,7 +48,6 @@
     pendingAssignment: 2,
     assigned: 2,
     overdue: 1,
->>>>>>> 0f4d1b38
   };
 
   const handleFilterChange = (newFilter: string) => {
